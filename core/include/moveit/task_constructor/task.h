--- conflicted
+++ resolved
@@ -46,14 +46,10 @@
 
 #include <moveit/macros/class_forward.h>
 
-<<<<<<< HEAD
 #include <moveit_msgs/msg/move_it_error_codes.hpp>
+#include <moveit/utils/moveit_error_code.h>
 
 #include <rclcpp/node.hpp>
-=======
-#include <moveit_msgs/MoveItErrorCodes.h>
-#include <moveit/utils/moveit_error_code.h>
->>>>>>> d2918f13
 
 namespace moveit {
 namespace core {
@@ -128,11 +124,7 @@
 	/// interrupt current planning (or execution)
 	void preempt();
 	/// execute solution, return the result
-<<<<<<< HEAD
-	moveit_msgs::msg::MoveItErrorCodes execute(const SolutionBase& s);
-=======
 	moveit::core::MoveItErrorCode execute(const SolutionBase& s);
->>>>>>> d2918f13
 
 	/// print current task state (number of found solutions and propagated states) to std::cout
 	void printState(std::ostream& os = std::cout) const;
