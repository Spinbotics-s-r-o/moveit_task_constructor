--- conflicted
+++ resolved
@@ -110,14 +110,9 @@
 	return false;
 }
 
-<<<<<<< HEAD
+// Create an arrow marker from start_pose to reached_pose, split into a red and green part based on achieved distance
 static void visualizePlan(std::deque<visualization_msgs::msg::Marker>& markers, Interface::Direction dir, bool success,
-                          const std::string& ns, const std::string& frame_id, const Eigen::Isometry3d& link_pose,
-=======
-// Create an arrow marker from start_pose to reached_pose, split into a red and green part based on achieved distance
-static void visualizePlan(std::deque<visualization_msgs::Marker>& markers, Interface::Direction dir, bool success,
                           const std::string& ns, const std::string& frame_id, const Eigen::Isometry3d& start_pose,
->>>>>>> 38cc5613
                           const Eigen::Isometry3d& reached_pose, const Eigen::Vector3d& linear, double distance) {
 	double linear_norm = linear.norm();
 
